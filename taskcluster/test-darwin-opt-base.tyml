--- conflicted
+++ resolved
@@ -39,15 +39,9 @@
         DEEPSPEECH_ARTIFACTS_ROOT: https://queue.taskcluster.net/v1/task/${darwin_amd64_build}/artifacts/public
         DEEPSPEECH_NODEJS: https://queue.taskcluster.net/v1/task/${node_package}/artifacts/public
         DEEPSPEECH_TEST_MODEL: https://queue.taskcluster.net/v1/task/${training}/artifacts/public/output_graph.pb
-<<<<<<< HEAD
-        DEEPSPEECH_PROD_MODEL: https://github.com/reuben/DeepSpeech/releases/download/v0.2.0-prod/output_graph.pb
-        DEEPSPEECH_PROD_MODEL_MMAP: https://github.com/reuben/DeepSpeech/releases/download/v0.2.0-prod/output_graph.pbmm
-        EXPECTED_TENSORFLOW_VERSION: "TensorFlow: v1.12.0-rc0-1792-g5a94341"
-=======
         DEEPSPEECH_PROD_MODEL: https://github.com/reuben/DeepSpeech/releases/download/v0.2.0-prod-ctcdecode/output_graph.pb
         DEEPSPEECH_PROD_MODEL_MMAP: https://github.com/reuben/DeepSpeech/releases/download/v0.2.0-prod-ctcdecode/output_graph.pbmm
-        EXPECTED_TENSORFLOW_VERSION: "TensorFlow: v1.11.0-11-gbee8254"
->>>>>>> 46767efa
+        EXPECTED_TENSORFLOW_VERSION: "TensorFlow: v1.12.0-rc0-1792-g5a94341"
 
     command:
       - - "/bin/bash"
