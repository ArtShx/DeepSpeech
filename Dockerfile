# Need devel version cause we need /usr/include/cudnn.h 
# for compiling libctc_decoder_with_kenlm.so
FROM nvidia/cuda:9.0-cudnn7-devel-ubuntu16.04


# >> START Install base software

# Get basic packages
RUN apt-get update && apt-get install -y --no-install-recommends \
        build-essential \
        curl \
        wget \
        git \
        python \
        python-dev \
        python-pip \
        python-wheel \
        python-numpy \
        libcurl3-dev  \
        ca-certificates \
        gcc \
        sox \
        libsox-fmt-mp3 \
        htop \
        nano \
        swig \
        cmake \
        libboost-all-dev \
        zlib1g-dev \
        libbz2-dev \
        liblzma-dev \
        locales \
        pkg-config \
        libsox-dev

# Install NCCL 2.2
RUN apt-get install -qq -y --allow-downgrades --allow-change-held-packages libnccl2=2.2.13-1+cuda9.0 libnccl-dev=2.2.13-1+cuda9.0


# Install Bazel
RUN apt-get install -y openjdk-8-jdk
# Use bazel 0.11.1 cause newer bazel fails to compile TensorFlow (https://github.com/tensorflow/tensorflow/issues/18450#issuecomment-381380000)
RUN apt-get install -y --no-install-recommends bash-completion g++ zlib1g-dev
RUN curl -LO "https://github.com/bazelbuild/bazel/releases/download/0.15.2/bazel_0.15.2-linux-x86_64.deb"
RUN dpkg -i bazel_*.deb

# Install CUDA CLI Tools
RUN apt-get install -qq -y cuda-command-line-tools-9-0

# Install pip
RUN wget https://bootstrap.pypa.io/get-pip.py && \
    python get-pip.py && \
    rm get-pip.py

# << END Install base software




# >> START Configure Tensorflow Build

# Clone TensoFlow from Mozilla repo
RUN git clone https://github.com/mozilla/tensorflow/
WORKDIR /tensorflow
RUN git checkout r1.12


# GPU Environment Setup
ENV TF_NEED_CUDA 1
ENV CUDA_TOOLKIT_PATH /usr/local/cuda
ENV CUDA_PKG_VERSION 9-0=9.0.176-1
ENV CUDA_VERSION 9.0.176
ENV TF_CUDA_VERSION 9.0
ENV TF_CUDNN_VERSION 7.3.0
ENV CUDNN_INSTALL_PATH /usr/lib/x86_64-linux-gnu/
ENV TF_CUDA_COMPUTE_CAPABILITIES 6.0
ENV TF_NCCL_VERSION 2.2.13
# ENV NCCL_INSTALL_PATH /usr/lib/x86_64-linux-gnu/

# Common Environment Setup
ENV TF_BUILD_CONTAINER_TYPE GPU
ENV TF_BUILD_OPTIONS OPT
ENV TF_BUILD_DISABLE_GCP 1
ENV TF_BUILD_ENABLE_XLA 0
ENV TF_BUILD_PYTHON_VERSION PYTHON2
ENV TF_BUILD_IS_OPT OPT
ENV TF_BUILD_IS_PIP PIP

# Other Parameters
ENV CC_OPT_FLAGS -mavx -mavx2 -msse4.1 -msse4.2 -mfma
ENV TF_NEED_GCP 0
ENV TF_NEED_HDFS 0
ENV TF_NEED_JEMALLOC 1
ENV TF_NEED_OPENCL 0
ENV TF_CUDA_CLANG 0
ENV TF_NEED_MKL 0
ENV TF_ENABLE_XLA 0
ENV TF_NEED_AWS 0
ENV TF_NEED_KAFKA 0
ENV TF_NEED_NGRAPH 0
ENV TF_DOWNLOAD_CLANG 0
ENV TF_NEED_TENSORRT 0
ENV TF_NEED_GDR 0
ENV TF_NEED_VERBS 0
ENV TF_NEED_OPENCL_SYCL 0
ENV PYTHON_BIN_PATH /usr/bin/python2.7
ENV PYTHON_LIB_PATH /usr/lib/python2.7/dist-packages

# << END Configure Tensorflow Build




# >> START Configure Bazel

# Running bazel inside a `docker build` command causes trouble, cf:
#   https://github.com/bazelbuild/bazel/issues/134
# The easiest solution is to set up a bazelrc file forcing --batch.
RUN echo "startup --batch" >>/etc/bazel.bazelrc
# Similarly, we need to workaround sandboxing issues:
#   https://github.com/bazelbuild/bazel/issues/418
RUN echo "build --spawn_strategy=standalone --genrule_strategy=standalone" \
    >>/etc/bazel.bazelrc

# Put cuda libraries to where they are expected to be
RUN mkdir /usr/local/cuda/lib &&  \
    ln -s /usr/lib/x86_64-linux-gnu/libnccl.so.2 /usr/local/cuda/lib/libnccl.so.2 && \
    ln -s /usr/include/nccl.h /usr/local/cuda/include/nccl.h && \
    ln -s /usr/local/cuda/lib64/stubs/libcuda.so /usr/local/cuda/lib64/stubs/libcuda.so.1 && \
    ln -s /usr/include/cudnn.h /usr/local/cuda/include/cudnn.h


# Set library paths
ENV LD_LIBRARY_PATH $LD_LIBRARY_PATH:/usr/local/cuda/extras/CUPTI/lib64:/usr/local/cuda/lib64:/usr/lib/x86_64-linux-gnu/:/usr/local/cuda/lib64/stubs/

# << END Configure Bazel




# Copy DeepSpeech repo contents to container's /DeepSpeech
COPY . /DeepSpeech/

WORKDIR /DeepSpeech

RUN pip --no-cache-dir install -r requirements.txt

# Link DeepSpeech native_client libs to tf folder
RUN ln -s /DeepSpeech/native_client /tensorflow




# >> START Build and bind

WORKDIR /tensorflow

# Fix for not found script https://github.com/tensorflow/tensorflow/issues/471
RUN ./configure

# Using CPU optimizations:
# -mtune=generic -march=x86-64 -msse -msse2 -msse3 -msse4.1 -msse4.2 -mavx.
# Adding --config=cuda flag to build using CUDA.

# passing LD_LIBRARY_PATH is required cause Bazel doesn't pickup it from environment


# Build LM Prefix Decoder, CPU only - no need for CUDA flag
RUN bazel build -c opt --copt=-O3 --copt="-D_GLIBCXX_USE_CXX11_ABI=0" --copt=-mtune=generic --copt=-march=x86-64 --copt=-msse --copt=-msse2 --copt=-msse3 --copt=-msse4.1 --copt=-msse4.2 --copt=-mavx //native_client:libctc_decoder_with_kenlm.so  --verbose_failures --action_env=LD_LIBRARY_PATH=${LD_LIBRARY_PATH}

# Build DeepSpeech
RUN bazel build --config=monolithic --config=cuda -c opt --copt=-O3 --copt="-D_GLIBCXX_USE_CXX11_ABI=0" --copt=-mtune=generic --copt=-march=x86-64 --copt=-msse --copt=-msse2 --copt=-msse3 --copt=-msse4.1 --copt=-msse4.2 --copt=-mavx --copt=-fvisibility=hidden //native_client:libdeepspeech.so //native_client:generate_trie --verbose_failures --action_env=LD_LIBRARY_PATH=${LD_LIBRARY_PATH}

###
### Using TensorFlow upstream should work
###
# # Build TF pip package
# RUN bazel build --config=opt --config=cuda --copt="-D_GLIBCXX_USE_CXX11_ABI=0" --copt=-mtune=generic --copt=-march=x86-64 --copt=-msse --copt=-msse2 --copt=-msse3 --copt=-msse4.1 --copt=-msse4.2 --copt=-mavx //tensorflow/tools/pip_package:build_pip_package --verbose_failures --action_env=LD_LIBRARY_PATH=${LD_LIBRARY_PATH}
#
# # Build wheel
# RUN bazel-bin/tensorflow/tools/pip_package/build_pip_package /tmp/tensorflow_pkg
#
# # Install tensorflow from our custom wheel
# RUN pip install /tmp/tensorflow_pkg/*.whl

# Copy built libs to /DeepSpeech/native_client
RUN cp /tensorflow/bazel-bin/native_client/libctc_decoder_with_kenlm.so /DeepSpeech/native_client/ \
    && cp /tensorflow/bazel-bin/native_client/generate_trie /DeepSpeech/native_client/ \
    && cp /tensorflow/bazel-bin/native_client/libdeepspeech.so /DeepSpeech/native_client/

# Install TensorFlow
WORKDIR /DeepSpeech/
<<<<<<< HEAD
RUN pip install tf-nightly==1.12.0.dev20181004
=======
RUN pip install tensorflow-gpu==1.12.0rc2
>>>>>>> 1c712637


# Make DeepSpeech and install Python bindings
ENV TFDIR /tensorflow
WORKDIR /DeepSpeech/native_client
RUN make deepspeech
WORKDIR /DeepSpeech/native_client/python
RUN make bindings
RUN pip install dist/deepspeech*


# << END Build and bind




# Allow Python printing utf-8
ENV PYTHONIOENCODING UTF-8

# Build KenLM in /DeepSpeech/native_client/kenlm folder
WORKDIR /DeepSpeech/native_client
RUN rm -rf kenlm \
    && git clone https://github.com/kpu/kenlm && cd kenlm \    
    && mkdir -p build \
    && cd build \
    && cmake .. \
    && make -j 4

# Done
WORKDIR /DeepSpeech<|MERGE_RESOLUTION|>--- conflicted
+++ resolved
@@ -190,11 +190,7 @@
 
 # Install TensorFlow
 WORKDIR /DeepSpeech/
-<<<<<<< HEAD
-RUN pip install tf-nightly==1.12.0.dev20181004
-=======
 RUN pip install tensorflow-gpu==1.12.0rc2
->>>>>>> 1c712637
 
 
 # Make DeepSpeech and install Python bindings
