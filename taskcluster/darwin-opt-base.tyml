--- conflicted
+++ resolved
@@ -98,16 +98,10 @@
         ${swig.patch_nodejs.osx} &&
         $TASKCLUSTER_TASK_DIR/DeepSpeech/ds/${build.scripts.build} &&
         $TASKCLUSTER_TASK_DIR/DeepSpeech/ds/${build.scripts.package} ;
-<<<<<<< HEAD
-        mv $TASKCLUSTER_TASK_DIR/homebrew/ $TASKCLUSTER_ORIG_TASKDIR/homebrew/ &&
-        mv $TASKCLUSTER_TASK_DIR/homebrew.cache/ $TASKCLUSTER_ORIG_TASKDIR/homebrew.cache/ &&
-        cd $TASKCLUSTER_TASK_DIR/../ && rm -fr tc-workdir/
-=======
         export TASKCLUSTER_TASK_EXIT_CODE=$? &&
         mv $TASKCLUSTER_TASK_DIR/homebrew/ $TASKCLUSTER_ORIG_TASKDIR/homebrew/ &&
         mv $TASKCLUSTER_TASK_DIR/homebrew.cache/ $TASKCLUSTER_ORIG_TASKDIR/homebrew.cache/ &&
         cd $TASKCLUSTER_TASK_DIR/../ && rm -fr tc-workdir/ && exit $TASKCLUSTER_TASK_EXIT_CODE
->>>>>>> 29e9dcd9
 
   artifacts:
     - type: "directory"
