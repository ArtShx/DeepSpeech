#!/usr/bin/env python
# -*- coding: utf-8 -*-
from __future__ import absolute_import, division, print_function

import os
import sys

log_level_index = sys.argv.index('--log_level') + 1 if '--log_level' in sys.argv else 0
os.environ['TF_CPP_MIN_LOG_LEVEL'] = sys.argv[log_level_index] if log_level_index > 0 and log_level_index < len(sys.argv) else '3'

import time
import evaluate
import numpy as np
import progressbar
import shutil
import tensorflow as tf

from ds_ctcdecoder import ctc_beam_search_decoder, Scorer
from six.moves import zip, range
from tensorflow.python.tools import freeze_graph
from util.config import Config, initialize_globals
from util.feeding import create_dataset, samples_to_mfccs, audiofile_to_features
from util.flags import create_flags, FLAGS
from util.logging import log_info, log_error, log_debug


# Graph Creation
# ==============

def variable_on_cpu(name, shape, initializer):
    r"""
    Next we concern ourselves with graph creation.
    However, before we do so we must introduce a utility function ``variable_on_cpu()``
    used to create a variable in CPU memory.
    """
    # Use the /cpu:0 device for scoped operations
    with tf.device(Config.cpu_device):
        # Create or get apropos variable
        var = tf.get_variable(name=name, shape=shape, initializer=initializer)
    return var


def create_overlapping_windows(batch_x):
    batch_size = tf.shape(batch_x)[0]
    window_width = 2 * Config.n_context + 1
    num_channels = Config.n_input

    # Create a constant convolution filter using an identity matrix, so that the
    # convolution returns patches of the input tensor as is, and we can create
    # overlapping windows over the MFCCs.
    eye_filter = tf.constant(np.eye(window_width * num_channels)
                               .reshape(window_width, num_channels, window_width * num_channels), tf.float32)

    # Create overlapping windows
    batch_x = tf.nn.conv1d(batch_x, eye_filter, stride=1, padding='SAME')

    # Remove dummy depth dimension and reshape into [batch_size, n_windows, window_width, n_input]
    batch_x = tf.reshape(batch_x, [batch_size, -1, window_width, num_channels])

    return batch_x


def dense(name, x, units, dropout_rate=None, relu=True):
    with tf.variable_scope(name):
        bias = variable_on_cpu('bias', [units], tf.zeros_initializer())
        weights = variable_on_cpu('weights', [x.shape[-1], units], tf.contrib.layers.xavier_initializer())

    output = tf.nn.bias_add(tf.matmul(x, weights), bias)

    if relu:
        output = tf.minimum(tf.nn.relu(output), FLAGS.relu_clip)

    if dropout_rate is not None:
        output = tf.nn.dropout(output, rate=dropout_rate)

    return output


def rnn_impl_lstmblockfusedcell(x, seq_length, previous_state, reuse):
    # Forward direction cell:
    fw_cell = tf.contrib.rnn.LSTMBlockFusedCell(Config.n_cell_dim, reuse=reuse)

    output, output_state = fw_cell(inputs=x,
                                   dtype=tf.float32,
                                   sequence_length=seq_length,
                                   initial_state=previous_state)

    return output, output_state


def rnn_impl_static_rnn(x, seq_length, previous_state, reuse):
    # Forward direction cell:
    fw_cell = tf.nn.rnn_cell.LSTMCell(Config.n_cell_dim, reuse=reuse)

    # Split rank N tensor into list of rank N-1 tensors
    x = [x[l] for l in range(x.shape[0])]

    # We parametrize the RNN implementation as the training and inference graph
    # need to do different things here.
    output, output_state = tf.nn.static_rnn(cell=fw_cell,
                                            inputs=x,
                                            initial_state=previous_state,
                                            dtype=tf.float32,
                                            sequence_length=seq_length)
    output = tf.concat(output, 0)

    return output, output_state


def create_model(batch_x, seq_length, dropout, reuse=False, previous_state=None, overlap=True, rnn_impl=rnn_impl_lstmblockfusedcell):
    layers = {}

    # Input shape: [batch_size, n_steps, n_input + 2*n_input*n_context]
    batch_size = tf.shape(batch_x)[0]

    # Create overlapping feature windows if needed
    if overlap:
        batch_x = create_overlapping_windows(batch_x)

    # Reshaping `batch_x` to a tensor with shape `[n_steps*batch_size, n_input + 2*n_input*n_context]`.
    # This is done to prepare the batch for input into the first layer which expects a tensor of rank `2`.

    # Permute n_steps and batch_size
    batch_x = tf.transpose(batch_x, [1, 0, 2, 3])
    # Reshape to prepare input for first layer
    batch_x = tf.reshape(batch_x, [-1, Config.n_input + 2*Config.n_input*Config.n_context]) # (n_steps*batch_size, n_input + 2*n_input*n_context)
    layers['input_reshaped'] = batch_x

    # The next three blocks will pass `batch_x` through three hidden layers with
    # clipped RELU activation and dropout.
<<<<<<< HEAD

    # 1st layer
    b1 = variable_on_cpu('b1', [Config.n_hidden_1], tf.zeros_initializer())
    h1 = variable_on_cpu('h1', [Config.n_input + 2*Config.n_input*Config.n_context, Config.n_hidden_1], tf.contrib.layers.xavier_initializer())
    layer_1 = tf.minimum(tf.nn.relu(tf.add(tf.matmul(batch_x, h1), b1)), FLAGS.relu_clip)
    layer_1 = tf.nn.dropout(layer_1, rate=dropout[0])
    layers['layer_1'] = layer_1

    # 2nd layer
    b2 = variable_on_cpu('b2', [Config.n_hidden_2], tf.zeros_initializer())
    h2 = variable_on_cpu('h2', [Config.n_hidden_1, Config.n_hidden_2], tf.contrib.layers.xavier_initializer())
    layer_2 = tf.minimum(tf.nn.relu(tf.add(tf.matmul(layer_1, h2), b2)), FLAGS.relu_clip)
    layer_2 = tf.nn.dropout(layer_2, rate=dropout[1])
    layers['layer_2'] = layer_2

    # 3rd layer
    b3 = variable_on_cpu('b3', [Config.n_hidden_3], tf.zeros_initializer())
    h3 = variable_on_cpu('h3', [Config.n_hidden_2, Config.n_hidden_3], tf.contrib.layers.xavier_initializer())
    layer_3 = tf.minimum(tf.nn.relu(tf.add(tf.matmul(layer_2, h3), b3)), FLAGS.relu_clip)
    layer_3 = tf.nn.dropout(layer_3, rate=dropout[2])
    layers['layer_3'] = layer_3

    # Now we create the forward and backward LSTM units.
    # Both of which have inputs of length `n_cell_dim` and bias `1.0` for the forget gate of the LSTM.

    # Forward direction cell:
    if not tflite:
        fw_cell = tf.contrib.rnn.LSTMBlockFusedCell(Config.n_cell_dim, reuse=reuse)
        fw_cell2 = tf.contrib.rnn.LSTMBlockFusedCell(Config.n_cell_dim, reuse=reuse)
        layers['fw_cell'] = fw_cell
        layers['fw_cell2'] = fw_cell2
    else:
        fw_cell = tf.nn.rnn_cell.LSTMCell(Config.n_cell_dim, reuse=reuse)
=======
    layers['layer_1'] = layer_1 = dense('layer_1', batch_x, Config.n_hidden_1, dropout_rate=dropout[0])
    layers['layer_2'] = layer_2 = dense('layer_2', layer_1, Config.n_hidden_2, dropout_rate=dropout[1])
    layers['layer_3'] = layer_3 = dense('layer_3', layer_2, Config.n_hidden_3, dropout_rate=dropout[2])
>>>>>>> 2188c554

    # `layer_3` is now reshaped into `[n_steps, batch_size, 2*n_cell_dim]`,
    # as the LSTM RNN expects its input to be of shape `[max_time, batch_size, input_size]`.
    layer_3 = tf.reshape(layer_3, [-1, batch_size, Config.n_hidden_3])

<<<<<<< HEAD
        # Unstack/Unpack is not supported by NNAPI
        layer_3 = tf.unstack(layer_3, n_steps)

    # We parametrize the RNN implementation as the training and inference graph
    # need to do different things here.
    if not tflite:
        output1, output_state1 = fw_cell(inputs=layer_3, dtype=tf.float32, sequence_length=seq_length, initial_state=previous_state)
        output2, output_state2 = fw_cell2(inputs=output1, dtype=tf.float32, sequence_length=seq_length, initial_state=previous_state)
    else:
        output, output_state = tf.nn.static_rnn(fw_cell, layer_3, previous_state, tf.float32)
        output = tf.concat(output, 0)
=======
    # Run through parametrized RNN implementation, as we use different RNNs
    # for training and inference
    output, output_state = rnn_impl(layer_3, seq_length, previous_state, reuse)
>>>>>>> 2188c554

    # Reshape output from a tensor of shape [n_steps, batch_size, n_cell_dim]
    # to a tensor of shape [n_steps*batch_size, n_cell_dim]
    output2 = tf.reshape(output2, [-1, Config.n_cell_dim])
    layers['rnn_output'] = output2
    layers['rnn_output_state'] = output_state2

<<<<<<< HEAD
    # Now we feed `output` to the fifth hidden layer with clipped RELU activation and dropout
    b5 = variable_on_cpu('b5', [Config.n_hidden_5], tf.zeros_initializer())
    h5 = variable_on_cpu('h5', [Config.n_cell_dim, Config.n_hidden_5], tf.contrib.layers.xavier_initializer())
    layer_5 = tf.minimum(tf.nn.relu(tf.add(tf.matmul(output2, h5), b5)), FLAGS.relu_clip)
    layer_5 = tf.nn.dropout(layer_5, rate=dropout[5])
    layers['layer_5'] = layer_5
=======
    # Now we feed `output` to the fifth hidden layer with clipped RELU activation
    layers['layer_5'] = layer_5 = dense('layer_5', output, Config.n_hidden_5, dropout_rate=dropout[5])
>>>>>>> 2188c554

    # Now we apply a final linear layer creating `n_classes` dimensional vectors, the logits.
    layers['layer_6'] = layer_6 = dense('layer_6', layer_5, Config.n_hidden_6, relu=False)

    # Finally we reshape layer_6 from a tensor of shape [n_steps*batch_size, n_hidden_6]
    # to the slightly more useful shape [n_steps, batch_size, n_hidden_6].
    # Note, that this differs from the input in that it is time-major.
    layer_6 = tf.reshape(layer_6, [-1, batch_size, Config.n_hidden_6], name='raw_logits')
    layers['raw_logits'] = layer_6

    # Output shape: [n_steps, batch_size, n_hidden_6]
    return layer_6, layers


# Accuracy and Loss
# =================

# In accord with 'Deep Speech: Scaling up end-to-end speech recognition'
# (http://arxiv.org/abs/1412.5567),
# the loss function used by our network should be the CTC loss function
# (http://www.cs.toronto.edu/~graves/preprint.pdf).
# Conveniently, this loss function is implemented in TensorFlow.
# Thus, we can simply make use of this implementation to define our loss.

def calculate_mean_edit_distance_and_loss(iterator, tower, dropout, reuse):
    r'''
    This routine beam search decodes a mini-batch and calculates the loss and mean edit distance.
    Next to total and average loss it returns the mean edit distance,
    the decoded result and the batch's original Y.
    '''
    # Obtain the next batch of data
    (batch_x, batch_seq_len), batch_y = iterator.get_next()

    # Calculate the logits of the batch
    logits, _ = create_model(batch_x, batch_seq_len, dropout, reuse=reuse)

    # Compute the CTC loss using TensorFlow's `ctc_loss`
    total_loss = tf.nn.ctc_loss(labels=batch_y, inputs=logits,
                                sequence_length=batch_seq_len,
                                ignore_longer_outputs_than_inputs=True)

    # Calculate the average loss across the batch
    avg_loss = tf.reduce_mean(total_loss)

    # Finally we return the average loss
    return avg_loss


# Adam Optimization
# =================

# In contrast to 'Deep Speech: Scaling up end-to-end speech recognition'
# (http://arxiv.org/abs/1412.5567),
# in which 'Nesterov's Accelerated Gradient Descent'
# (www.cs.toronto.edu/~fritz/absps/momentum.pdf) was used,
# we will use the Adam method for optimization (http://arxiv.org/abs/1412.6980),
# because, generally, it requires less fine-tuning.
def create_optimizer():
    optimizer = tf.train.AdamOptimizer(learning_rate=FLAGS.learning_rate,
                                       beta1=FLAGS.beta1,
                                       beta2=FLAGS.beta2,
                                       epsilon=FLAGS.epsilon)
    return optimizer


# Towers
# ======

# In order to properly make use of multiple GPU's, one must introduce new abstractions,
# not present when using a single GPU, that facilitate the multi-GPU use case.
# In particular, one must introduce a means to isolate the inference and gradient
# calculations on the various GPU's.
# The abstraction we intoduce for this purpose is called a 'tower'.
# A tower is specified by two properties:
# * **Scope** - A scope, as provided by `tf.name_scope()`,
# is a means to isolate the operations within a tower.
# For example, all operations within 'tower 0' could have their name prefixed with `tower_0/`.
# * **Device** - A hardware device, as provided by `tf.device()`,
# on which all operations within the tower execute.
# For example, all operations of 'tower 0' could execute on the first GPU `tf.device('/gpu:0')`.

<<<<<<< HEAD
def get_tower_results(model_feeder, optimizer, dropout_rates, drop_source_layers):
=======
def get_tower_results(iterator, optimizer, dropout_rates):
>>>>>>> 2188c554
    r'''
    With this preliminary step out of the way, we can for each GPU introduce a
    tower for which's batch we calculate and return the optimization gradients
    and the average loss across towers.
    '''
    # To calculate the mean of the losses
    tower_avg_losses = []

    # Tower gradients to return
    tower_gradients = []

    with tf.variable_scope(tf.get_variable_scope()):
        # Loop over available_devices
        for i in range(len(Config.available_devices)):
            # Execute operations of tower i on device i
            device = Config.available_devices[i]
            with tf.device(device):
                # Create a scope for all operations of tower i
                with tf.name_scope('tower_%d' % i) as scope:
                    # Calculate the avg_loss and mean_edit_distance and retrieve the decoded
                    # batch along with the original batch's labels (Y) of this tower
                    avg_loss = calculate_mean_edit_distance_and_loss(iterator, i, dropout_rates, reuse=i>0)

                    # Allow for variables to be re-used by the next tower
                    tf.get_variable_scope().reuse_variables()

                    # Retain tower's avg losses
                    tower_avg_losses.append(avg_loss)

                    # # Compute gradients for model parameters using tower's mini-batch
                    # gradients = optimizer.compute_gradients(avg_loss)

                    if FLAGS.fine_tune:
                        # train from source model and fine-tine
                        # aka - update all layers
                        gradients = optimizer.compute_gradients(avg_loss)
                    else:
                        # train from source model and freeze old layers
                        # aka - only update new layers
                        gradients = optimizer.compute_gradients(
                            avg_loss,
                            var_list = [ v for v in tf.trainable_variables()
                                         if any(
                                                 layer in v.op.name
                                                 for layer in drop_source_layers
                                         )]
                        )
                    
                    # Retain tower's gradients
                    tower_gradients.append(gradients)


    avg_loss_across_towers = tf.reduce_mean(tower_avg_losses, 0)

    tf.summary.scalar(name='step_loss', tensor=avg_loss_across_towers, collections=['step_summaries'])

    # Return gradients and the average loss
    return tower_gradients, avg_loss_across_towers


def average_gradients(tower_gradients):
    r'''
    A routine for computing each variable's average of the gradients obtained from the GPUs.
    Note also that this code acts as a synchronization point as it requires all
    GPUs to be finished with their mini-batch before it can run to completion.
    '''
    # List of average gradients to return to the caller
    average_grads = []

    # Run this on cpu_device to conserve GPU memory
    with tf.device(Config.cpu_device):
        # Loop over gradient/variable pairs from all towers
        for grad_and_vars in zip(*tower_gradients):
            # Introduce grads to store the gradients for the current variable
            grads = []

            # Loop over the gradients for the current variable
            for g, _ in grad_and_vars:
                # Add 0 dimension to the gradients to represent the tower.
                expanded_g = tf.expand_dims(g, 0)
                # Append on a 'tower' dimension which we will average over below.
                grads.append(expanded_g)

            # Average over the 'tower' dimension
            grad = tf.concat(grads, 0)
            grad = tf.reduce_mean(grad, 0)

            # Create a gradient/variable tuple for the current variable with its average gradient
            grad_and_var = (grad, grad_and_vars[0][1])

            # Add the current tuple to average_grads
            average_grads.append(grad_and_var)

    # Return result to caller
    return average_grads



# Logging
# =======

def log_variable(variable, gradient=None):
    r'''
    We introduce a function for logging a tensor variable's current state.
    It logs scalar values for the mean, standard deviation, minimum and maximum.
    Furthermore it logs a histogram of its state and (if given) of an optimization gradient.
    '''
    name = variable.name.replace(':', '_')
    mean = tf.reduce_mean(variable)
    tf.summary.scalar(name='%s/mean'   % name, tensor=mean)
    tf.summary.scalar(name='%s/sttdev' % name, tensor=tf.sqrt(tf.reduce_mean(tf.square(variable - mean))))
    tf.summary.scalar(name='%s/max'    % name, tensor=tf.reduce_max(variable))
    tf.summary.scalar(name='%s/min'    % name, tensor=tf.reduce_min(variable))
    tf.summary.histogram(name=name, values=variable)
    if gradient is not None:
        if isinstance(gradient, tf.IndexedSlices):
            grad_values = gradient.values
        else:
            grad_values = gradient
        if grad_values is not None:
            tf.summary.histogram(name='%s/gradients' % name, values=grad_values)


def log_grads_and_vars(grads_and_vars):
    r'''
    Let's also introduce a helper function for logging collections of gradient/variable tuples.
    '''
    for gradient, variable in grads_and_vars:
        log_variable(variable, gradient=gradient)


def try_loading(session, saver, checkpoint_filename, caption):
    try:
        checkpoint = tf.train.get_checkpoint_state(FLAGS.checkpoint_dir, checkpoint_filename)
        if not checkpoint:
            return False
        checkpoint_path = checkpoint.model_checkpoint_path
        saver.restore(session, checkpoint_path)
        restored_step = session.run(tf.train.get_global_step())
        log_info('Restored variables from %s checkpoint at %s, step %d' % (caption, checkpoint_path, restored_step))
        return True
    except tf.errors.InvalidArgumentError as e:
        log_error(str(e))
        log_error('The checkpoint in {0} does not match the shapes of the model.'
                  ' Did you change alphabet.txt or the --n_hidden parameter'
                  ' between train runs using the same checkpoint dir? Try moving'
                  ' or removing the contents of {0}.'.format(checkpoint_path))
        sys.exit(1)


def train():
    # Create training and validation datasets
    train_set = create_dataset(FLAGS.train_files.split(','),
                               batch_size=FLAGS.train_batch_size,
                               cache_path=FLAGS.train_cached_features_path)

    iterator = tf.data.Iterator.from_structure(train_set.output_types,
                                               train_set.output_shapes,
                                               output_classes=train_set.output_classes)

<<<<<<< HEAD
    # The transfer learning approach here need us to supply the layers which we
    # want to exclude from the source model.
    # Say we want to exclude all layers except for the first one, we can use this:
    #
    #    drop_source_layers=['2', '3', 'lstm', '5', '6']
    #
    # If we want to use all layers from the source model except the last one, we use this:
    #
    #    drop_source_layers=['6']
    #

    drop_source_layers = ['2', '3', 'lstm', '5', '6'][-int(FLAGS.drop_source_layers):]

    # Reading training set
    train_index = SampleIndex()

    train_data = preprocess(FLAGS.train_files.split(','),
                            FLAGS.train_batch_size,
                            Config.n_input,
                            Config.n_context,
                            Config.alphabet,
                            hdf5_cache_path=FLAGS.train_cached_features_path)

    train_set = DataSet(train_data,
                        FLAGS.train_batch_size,
                        limit=FLAGS.limit_train,
                        next_index=train_index.inc)

    # Reading validation set
    dev_index = SampleIndex()

    dev_data = preprocess(FLAGS.dev_files.split(','),
                          FLAGS.dev_batch_size,
                          Config.n_input,
                          Config.n_context,
                          Config.alphabet,
                          hdf5_cache_path=FLAGS.dev_cached_features_path)

    dev_set = DataSet(dev_data,
                      FLAGS.dev_batch_size,
                      limit=FLAGS.limit_dev,
                      next_index=dev_index.inc)

    # Combining all sets to a multi set model feeder
    model_feeder = ModelFeeder(train_set,
                               dev_set,
                               Config.n_input,
                               Config.n_context,
                               Config.alphabet,
                               tower_feeder_count=len(Config.available_devices))
=======
    # Make initialization ops for switching between the two sets
    train_init_op = iterator.make_initializer(train_set)

    if FLAGS.dev_files:
        dev_set = create_dataset(FLAGS.dev_files.split(','),
                                 batch_size=FLAGS.dev_batch_size,
                                 cache_path=FLAGS.dev_cached_features_path)
        dev_init_op = iterator.make_initializer(dev_set)
>>>>>>> 2188c554

    # Dropout
    dropout_rates = [tf.placeholder(tf.float32, name='dropout_{}'.format(i)) for i in range(6)]
    dropout_feed_dict = {
        dropout_rates[0]: FLAGS.dropout_rate,
        dropout_rates[1]: FLAGS.dropout_rate2,
        dropout_rates[2]: FLAGS.dropout_rate3,
        dropout_rates[3]: FLAGS.dropout_rate4,
        dropout_rates[4]: FLAGS.dropout_rate5,
        dropout_rates[5]: FLAGS.dropout_rate6,
    }
    no_dropout_feed_dict = {
        rate: 0. for rate in dropout_rates
    }

    # Building the graph
    optimizer = create_optimizer()
<<<<<<< HEAD
    gradients, loss = get_tower_results(model_feeder, optimizer, dropout_rates, drop_source_layers)
=======
    gradients, loss = get_tower_results(iterator, optimizer, dropout_rates)

>>>>>>> 2188c554
    # Average tower gradients across GPUs
    avg_tower_gradients = average_gradients(gradients)
    log_grads_and_vars(avg_tower_gradients)

    # global_step is automagically incremented by the optimizer
    global_step = tf.train.get_or_create_global_step()
    apply_gradient_op = optimizer.apply_gradients(avg_tower_gradients, global_step=global_step)

    # Summaries
    step_summaries_op = tf.summary.merge_all('step_summaries')
    step_summary_writers = {
        'train': tf.summary.FileWriter(os.path.join(FLAGS.summary_dir, 'train'), max_queue=120),
        'dev': tf.summary.FileWriter(os.path.join(FLAGS.summary_dir, 'dev'), max_queue=120)
    }

    # Checkpointing
    checkpoint_saver = tf.train.Saver(max_to_keep=FLAGS.max_to_keep)
    checkpoint_path = os.path.join(FLAGS.checkpoint_dir, 'train')
    checkpoint_filename = 'checkpoint'

    best_dev_saver = tf.train.Saver(max_to_keep=1)
    best_dev_path = os.path.join(FLAGS.checkpoint_dir, 'best_dev')
    best_dev_filename = 'best_dev_checkpoint'

    initializer = tf.global_variables_initializer()

    with tf.Session(config=Config.session_config) as session:
        log_debug('Session opened.')
<<<<<<< HEAD

        # TRANSFER LEARNING #
        if FLAGS.source_model_checkpoint_dir:
            print('Initializing model from', FLAGS.source_model_checkpoint_dir)
            ckpt = tf.train.load_checkpoint(FLAGS.source_model_checkpoint_dir)
            variables = list(ckpt.get_variable_to_shape_map().keys())

            # Load desired source variables
            for v in tf.global_variables():
                if not any(layer in v.op.name for layer in drop_source_layers):
                    print('Loading', v.op.name)
                    v.load(ckpt.get_tensor(v.op.name), session=session)
                    
            # Initialize all variables needed for DS, but not loaded from ckpt
            init_op=tf.variables_initializer(
                [ v for v in tf.global_variables()
                  if any(layer in v.op.name
                         for layer in drop_source_layers)
                ])
            session.run(init_op)
        
        tf.get_default_graph().finalize()
        # TRANSFER LEARNING #
        
        # # Loading or initializing
        # loaded = False
        # if FLAGS.load in ['auto', 'last']:
        #     loaded = try_loading(session, checkpoint_saver, checkpoint_filename, 'most recent epoch')
        # if not loaded and FLAGS.load in ['auto', 'best']:
        #     loaded = try_loading(session, best_dev_saver, best_dev_filename, 'best validation')
        # if not loaded:
        #     if FLAGS.load in ['auto', 'init']:
        #         log_info('Initializing...')
        #         session.run(initializer)
        #     else:
        #         log_error('Unable to load %s model from specified checkpoint dir'
        #                   ' - consider using load option "auto" or "init".' % FLAGS.load)
        #         sys.exit(1)
=======

        tf.get_default_graph().finalize()

        # Loading or initializing
        loaded = False
        if FLAGS.load in ['auto', 'last']:
            loaded = try_loading(session, checkpoint_saver, checkpoint_filename, 'most recent')
        if not loaded and FLAGS.load in ['auto', 'best']:
            loaded = try_loading(session, best_dev_saver, best_dev_filename, 'best validation')
        if not loaded:
            if FLAGS.load in ['auto', 'init']:
                log_info('Initializing variables...')
                session.run(initializer)
            else:
                log_error('Unable to load %s model from specified checkpoint dir'
                          ' - consider using load option "auto" or "init".' % FLAGS.load)
                sys.exit(1)
>>>>>>> 2188c554

        def run_set(set_name, init_op):
            is_train = set_name == 'train'
            train_op = apply_gradient_op if is_train else []
            feed_dict = dropout_feed_dict if is_train else no_dropout_feed_dict

            total_loss = 0.0
            step_count = 0

            step_summary_writer = step_summary_writers.get(set_name)
            checkpoint_time = time.time()

            class LossWidget(progressbar.widgets.FormatLabel):
                def __init__(self):
                    progressbar.widgets.FormatLabel.__init__(self, format='Loss: %(mean_loss)f')

                def __call__(self, progress, data):
                    data['mean_loss'] = total_loss / step_count if step_count else 0.0
                    return progressbar.widgets.FormatLabel.__call__(self, progress, data)

            if FLAGS.show_progressbar:
                pbar = progressbar.ProgressBar(widgets=['Epoch {}'.format(epoch),
                                                        ' | ', progressbar.widgets.Timer(),
                                                        ' | Steps: ', progressbar.widgets.Counter(),
                                                        ' | ', LossWidget()])
                pbar.start()

            # Initialize iterator to the appropriate dataset
            session.run(init_op)

            # Batch loop
            while True:
                try:
                    _, current_step, batch_loss, step_summary = \
                        session.run([train_op, global_step, loss, step_summaries_op],
                                    feed_dict=feed_dict)
                except tf.errors.OutOfRangeError:
                    break

                total_loss += batch_loss
                step_count += 1

                if FLAGS.show_progressbar:
                    pbar.update(step_count)

                step_summary_writer.add_summary(step_summary, current_step)

                if is_train and FLAGS.checkpoint_secs > 0 and time.time() - checkpoint_time > FLAGS.checkpoint_secs:
                    checkpoint_saver.save(session, checkpoint_path, global_step=current_step)
                    checkpoint_time = time.time()

            if FLAGS.show_progressbar:
                pbar.finish()

            return total_loss / step_count

        log_info('STARTING Optimization')
        best_dev_loss = float('inf')
        dev_losses = []
        try:
            for epoch in range(FLAGS.epochs):
                # Training
                if not FLAGS.show_progressbar:
                    log_info('Training epoch %d...' % epoch)
                train_loss = run_set('train', train_init_op)
                if not FLAGS.show_progressbar:
                    log_info('Finished training epoch %d - loss: %f' % (epoch, train_loss))
                checkpoint_saver.save(session, checkpoint_path, global_step=global_step)

                if FLAGS.dev_files:
                    # Validation
                    if not FLAGS.show_progressbar:
                        log_info('Validating epoch %d...' % epoch)
                    dev_loss = run_set('dev', dev_init_op)
                    if not FLAGS.show_progressbar:
                        log_info('Finished validating epoch %d - loss: %f' % (epoch, train_loss))
                    dev_losses.append(dev_loss)

                    if dev_loss < best_dev_loss:
                        best_dev_loss = dev_loss
                        save_path = best_dev_saver.save(session, best_dev_path, global_step=global_step, latest_filename=best_dev_filename)
                        log_info("Saved new best validating model with loss %f to: %s" % (best_dev_loss, save_path))

                    # Early stopping
                    if FLAGS.early_stop and len(dev_losses) >= FLAGS.es_steps:
                        mean_loss = np.mean(dev_losses[-FLAGS.es_steps:-1])
                        std_loss = np.std(dev_losses[-FLAGS.es_steps:-1])
                        dev_losses = dev_losses[-FLAGS.es_steps:]
                        log_debug('Checking for early stopping (last %d steps) validation loss: '
                                  '%f, with standard deviation: %f and mean: %f' %
                                  (FLAGS.es_steps, dev_losses[-1], std_loss, mean_loss))
                        if dev_losses[-1] > np.max(dev_losses[:-1]) or \
                           (abs(dev_losses[-1] - mean_loss) < FLAGS.es_mean_th and std_loss < FLAGS.es_std_th):
                            log_info('Early stop triggered as (for last %d steps) validation loss:'
                                     ' %f with standard deviation: %f and mean: %f' %
                                     (FLAGS.es_steps, dev_losses[-1], std_loss, mean_loss))
                            break
        except KeyboardInterrupt:
            pass
    log_debug('Session closed.')


def test():
    evaluate.evaluate(FLAGS.test_files.split(','), create_model, try_loading)


def create_inference_graph(batch_size=1, n_steps=16, tflite=False):
    batch_size = batch_size if batch_size > 0 else None

    # Create feature computation graph
    input_samples = tf.placeholder(tf.float32, [Config.audio_window_samples], 'input_samples')
    samples = tf.expand_dims(input_samples, -1)
    mfccs, _ = samples_to_mfccs(samples, FLAGS.audio_sample_rate)
    mfccs = tf.identity(mfccs, name='mfccs')

    # Input tensor will be of shape [batch_size, n_steps, 2*n_context+1, n_input]
    # This shape is read by the native_client in DS_CreateModel to know the
    # value of n_steps, n_context and n_input. Make sure you update the code
    # there if this shape is changed.
    input_tensor = tf.placeholder(tf.float32, [batch_size, n_steps if n_steps > 0 else None, 2 * Config.n_context + 1, Config.n_input], name='input_node')
    seq_length = tf.placeholder(tf.int32, [batch_size], name='input_lengths')

    if batch_size <= 0:
        # no state management since n_step is expected to be dynamic too (see below)
        previous_state = previous_state_c = previous_state_h = None
    else:
        if not tflite:
            previous_state_c = variable_on_cpu('previous_state_c', [batch_size, Config.n_cell_dim], initializer=None)
            previous_state_h = variable_on_cpu('previous_state_h', [batch_size, Config.n_cell_dim], initializer=None)
        else:
            previous_state_c = tf.placeholder(tf.float32, [batch_size, Config.n_cell_dim], name='previous_state_c')
            previous_state_h = tf.placeholder(tf.float32, [batch_size, Config.n_cell_dim], name='previous_state_h')

        previous_state = tf.contrib.rnn.LSTMStateTuple(previous_state_c, previous_state_h)

    # One rate per layer
    no_dropout = [None] * 6

    if tflite:
        rnn_impl = rnn_impl_static_rnn
    else:
        rnn_impl = rnn_impl_lstmblockfusedcell

    logits, layers = create_model(batch_x=input_tensor,
                                  seq_length=seq_length if FLAGS.use_seq_length else None,
                                  dropout=no_dropout,
                                  previous_state=previous_state,
                                  overlap=False,
                                  rnn_impl=rnn_impl)

    # TF Lite runtime will check that input dimensions are 1, 2 or 4
    # by default we get 3, the middle one being batch_size which is forced to
    # one on inference graph, so remove that dimension
    if tflite:
        logits = tf.squeeze(logits, [1])

    # Apply softmax for CTC decoder
    logits = tf.nn.softmax(logits)

    if batch_size <= 0:
        if tflite:
            raise NotImplementedError('dynamic batch_size does not support tflite nor streaming')
        if n_steps > 0:
            raise NotImplementedError('dynamic batch_size expect n_steps to be dynamic too')
        return (
            {
                'input': input_tensor,
                'input_lengths': seq_length,
            },
            {
                'outputs': tf.identity(logits, name='logits'),
            },
            layers
        )

    new_state_c, new_state_h = layers['rnn_output_state']
    if not tflite:
        zero_state = tf.zeros([batch_size, Config.n_cell_dim], tf.float32)
        initialize_c = tf.assign(previous_state_c, zero_state)
        initialize_h = tf.assign(previous_state_h, zero_state)
        initialize_state = tf.group(initialize_c, initialize_h, name='initialize_state')
        with tf.control_dependencies([tf.assign(previous_state_c, new_state_c), tf.assign(previous_state_h, new_state_h)]):
            logits = tf.identity(logits, name='logits')

        return (
            {
                'input': input_tensor,
                'input_lengths': seq_length,
                'input_samples': input_samples,
            },
            {
                'outputs': logits,
                'initialize_state': initialize_state,
                'mfccs': mfccs,
            },
            layers
        )
    else:
        logits = tf.identity(logits, name='logits')
        new_state_c = tf.identity(new_state_c, name='new_state_c')
        new_state_h = tf.identity(new_state_h, name='new_state_h')

        inputs = {
            'input': input_tensor,
            'previous_state_c': previous_state_c,
            'previous_state_h': previous_state_h,
            'input_samples': input_samples,
        }

        if FLAGS.use_seq_length:
            inputs.update({'input_lengths': seq_length})

        return (
            inputs,
            {
                'outputs': logits,
                'new_state_c': new_state_c,
                'new_state_h': new_state_h,
                'mfccs': mfccs,
            },
            layers
        )


def file_relative_read(fname):
    return open(os.path.join(os.path.dirname(__file__), fname)).read()


def export():
    r'''
    Restores the trained variables into a simpler graph that will be exported for serving.
    '''
    log_info('Exporting the model...')
    from tensorflow.python.framework.ops import Tensor, Operation

    inputs, outputs, _ = create_inference_graph(batch_size=FLAGS.export_batch_size, n_steps=FLAGS.n_steps, tflite=FLAGS.export_tflite)
    input_names = ",".join(tensor.op.name for tensor in inputs.values())
    output_names_tensors = [ tensor.op.name for tensor in outputs.values() if isinstance(tensor, Tensor)]
    output_names_ops = [ tensor.name for tensor in outputs.values() if isinstance(tensor, Operation)]
    output_names = ",".join(output_names_tensors + output_names_ops)
    input_shapes = ":".join(",".join(map(str, tensor.shape)) for tensor in inputs.values())

    if not FLAGS.export_tflite:
        mapping = {v.op.name: v for v in tf.global_variables() if not v.op.name.startswith('previous_state_')}
    else:
        # Create a saver using variables from the above newly created graph
        def fixup(name):
            if name.startswith('rnn/lstm_cell/'):
                return name.replace('rnn/lstm_cell/', 'lstm_fused_cell/')
            return name

        mapping = {fixup(v.op.name): v for v in tf.global_variables()}

    saver = tf.train.Saver(mapping)

    # Restore variables from training checkpoint
    checkpoint = tf.train.get_checkpoint_state(FLAGS.checkpoint_dir)
    checkpoint_path = checkpoint.model_checkpoint_path

    output_filename = 'output_graph.pb'
    if FLAGS.remove_export:
        if os.path.isdir(FLAGS.export_dir):
            log_info('Removing old export')
            shutil.rmtree(FLAGS.export_dir)
    try:
        output_graph_path = os.path.join(FLAGS.export_dir, output_filename)

        if not os.path.isdir(FLAGS.export_dir):
            os.makedirs(FLAGS.export_dir)

        def do_graph_freeze(output_file=None, output_node_names=None, variables_blacklist=None):
            return freeze_graph.freeze_graph_with_def_protos(
                input_graph_def=tf.get_default_graph().as_graph_def(),
                input_saver_def=saver.as_saver_def(),
                input_checkpoint=checkpoint_path,
                output_node_names=output_node_names,
                restore_op_name=None,
                filename_tensor_name=None,
                output_graph=output_file,
                clear_devices=False,
                variable_names_blacklist=variables_blacklist,
                initializer_nodes='')

        if not FLAGS.export_tflite:
            frozen_graph = do_graph_freeze(output_node_names=output_names, variables_blacklist='previous_state_c,previous_state_h')
            frozen_graph.version = int(file_relative_read('GRAPH_VERSION').strip())

            # Add a no-op node to the graph with metadata information to be loaded by the native client
            metadata = frozen_graph.node.add()
            metadata.name = 'model_metadata'
            metadata.op = 'NoOp'
            metadata.attr['sample_rate'].i = FLAGS.audio_sample_rate
            metadata.attr['feature_win_len'].i = FLAGS.feature_win_len
            metadata.attr['feature_win_step'].i = FLAGS.feature_win_step
            if FLAGS.export_language:
                metadata.attr['language'].s = FLAGS.export_language.encode('ascii')

            with open(output_graph_path, 'wb') as fout:
                fout.write(frozen_graph.SerializeToString())
        else:
            frozen_graph = do_graph_freeze(output_node_names=output_names, variables_blacklist='')
            output_tflite_path = os.path.join(FLAGS.export_dir, output_filename.replace('.pb', '.tflite'))

            converter = tf.lite.TFLiteConverter(frozen_graph, input_tensors=inputs.values(), output_tensors=outputs.values())
            converter.post_training_quantize = True
            # AudioSpectrogram and Mfcc ops are custom but have built-in kernels in TFLite
            converter.allow_custom_ops = True
            tflite_model = converter.convert()

            with open(output_tflite_path, 'wb') as fout:
                fout.write(tflite_model)

            log_info('Exported model for TF Lite engine as {}'.format(os.path.basename(output_tflite_path)))

        log_info('Models exported at %s' % (FLAGS.export_dir))
    except RuntimeError as e:
        log_error(str(e))


def do_single_file_inference(input_file_path):
    with tf.Session(config=Config.session_config) as session:
        inputs, outputs, _ = create_inference_graph(batch_size=1, n_steps=-1)

        # Create a saver using variables from the above newly created graph
        mapping = {v.op.name: v for v in tf.global_variables() if not v.op.name.startswith('previous_state_')}
        saver = tf.train.Saver(mapping)

        # Restore variables from training checkpoint
        # TODO: This restores the most recent checkpoint, but if we use validation to counteract
        #       over-fitting, we may want to restore an earlier checkpoint.
        checkpoint = tf.train.get_checkpoint_state(FLAGS.checkpoint_dir)
        if not checkpoint:
            log_error('Checkpoint directory ({}) does not contain a valid checkpoint state.'.format(FLAGS.checkpoint_dir))
            exit(1)

        checkpoint_path = checkpoint.model_checkpoint_path
        saver.restore(session, checkpoint_path)
        session.run(outputs['initialize_state'])

        features, features_len = audiofile_to_features(input_file_path)

        # Add batch dimension
        features = tf.expand_dims(features, 0)
        features_len = tf.expand_dims(features_len, 0)

        # Evaluate
        features = create_overlapping_windows(features).eval(session=session)
        features_len = features_len.eval(session=session)

        logits = outputs['outputs'].eval(feed_dict={
            inputs['input']: features,
            inputs['input_lengths']: features_len,
        }, session=session)

        logits = np.squeeze(logits)

        scorer = Scorer(FLAGS.lm_alpha, FLAGS.lm_beta,
                        FLAGS.lm_binary_path, FLAGS.lm_trie_path,
                        Config.alphabet)
        decoded = ctc_beam_search_decoder(logits, Config.alphabet, FLAGS.beam_width, scorer=scorer)
        # Print highest probability result
        print(decoded[0][1])


def main(_):
    initialize_globals()

    if FLAGS.train_files:
        tf.reset_default_graph()
        tf.set_random_seed(FLAGS.random_seed)
        train()

    if FLAGS.test_files:
        tf.reset_default_graph()
        test()

    if FLAGS.export_dir:
        tf.reset_default_graph()
        export()

    if FLAGS.one_shot_infer:
        tf.reset_default_graph()
        do_single_file_inference(FLAGS.one_shot_infer)

if __name__ == '__main__' :
    create_flags()
    tf.app.run(main)<|MERGE_RESOLUTION|>--- conflicted
+++ resolved
@@ -128,7 +128,6 @@
 
     # The next three blocks will pass `batch_x` through three hidden layers with
     # clipped RELU activation and dropout.
-<<<<<<< HEAD
 
     # 1st layer
     b1 = variable_on_cpu('b1', [Config.n_hidden_1], tf.zeros_initializer())
@@ -162,17 +161,11 @@
         layers['fw_cell2'] = fw_cell2
     else:
         fw_cell = tf.nn.rnn_cell.LSTMCell(Config.n_cell_dim, reuse=reuse)
-=======
-    layers['layer_1'] = layer_1 = dense('layer_1', batch_x, Config.n_hidden_1, dropout_rate=dropout[0])
-    layers['layer_2'] = layer_2 = dense('layer_2', layer_1, Config.n_hidden_2, dropout_rate=dropout[1])
-    layers['layer_3'] = layer_3 = dense('layer_3', layer_2, Config.n_hidden_3, dropout_rate=dropout[2])
->>>>>>> 2188c554
 
     # `layer_3` is now reshaped into `[n_steps, batch_size, 2*n_cell_dim]`,
     # as the LSTM RNN expects its input to be of shape `[max_time, batch_size, input_size]`.
     layer_3 = tf.reshape(layer_3, [-1, batch_size, Config.n_hidden_3])
 
-<<<<<<< HEAD
         # Unstack/Unpack is not supported by NNAPI
         layer_3 = tf.unstack(layer_3, n_steps)
 
@@ -184,11 +177,6 @@
     else:
         output, output_state = tf.nn.static_rnn(fw_cell, layer_3, previous_state, tf.float32)
         output = tf.concat(output, 0)
-=======
-    # Run through parametrized RNN implementation, as we use different RNNs
-    # for training and inference
-    output, output_state = rnn_impl(layer_3, seq_length, previous_state, reuse)
->>>>>>> 2188c554
 
     # Reshape output from a tensor of shape [n_steps, batch_size, n_cell_dim]
     # to a tensor of shape [n_steps*batch_size, n_cell_dim]
@@ -196,17 +184,12 @@
     layers['rnn_output'] = output2
     layers['rnn_output_state'] = output_state2
 
-<<<<<<< HEAD
     # Now we feed `output` to the fifth hidden layer with clipped RELU activation and dropout
     b5 = variable_on_cpu('b5', [Config.n_hidden_5], tf.zeros_initializer())
     h5 = variable_on_cpu('h5', [Config.n_cell_dim, Config.n_hidden_5], tf.contrib.layers.xavier_initializer())
     layer_5 = tf.minimum(tf.nn.relu(tf.add(tf.matmul(output2, h5), b5)), FLAGS.relu_clip)
     layer_5 = tf.nn.dropout(layer_5, rate=dropout[5])
     layers['layer_5'] = layer_5
-=======
-    # Now we feed `output` to the fifth hidden layer with clipped RELU activation
-    layers['layer_5'] = layer_5 = dense('layer_5', output, Config.n_hidden_5, dropout_rate=dropout[5])
->>>>>>> 2188c554
 
     # Now we apply a final linear layer creating `n_classes` dimensional vectors, the logits.
     layers['layer_6'] = layer_6 = dense('layer_6', layer_5, Config.n_hidden_6, relu=False)
@@ -288,11 +271,7 @@
 # on which all operations within the tower execute.
 # For example, all operations of 'tower 0' could execute on the first GPU `tf.device('/gpu:0')`.
 
-<<<<<<< HEAD
 def get_tower_results(model_feeder, optimizer, dropout_rates, drop_source_layers):
-=======
-def get_tower_results(iterator, optimizer, dropout_rates):
->>>>>>> 2188c554
     r'''
     With this preliminary step out of the way, we can for each GPU introduce a
     tower for which's batch we calculate and return the optimization gradients
@@ -453,7 +432,6 @@
                                                train_set.output_shapes,
                                                output_classes=train_set.output_classes)
 
-<<<<<<< HEAD
     # The transfer learning approach here need us to supply the layers which we
     # want to exclude from the source model.
     # Say we want to exclude all layers except for the first one, we can use this:
@@ -504,16 +482,7 @@
                                Config.n_context,
                                Config.alphabet,
                                tower_feeder_count=len(Config.available_devices))
-=======
-    # Make initialization ops for switching between the two sets
-    train_init_op = iterator.make_initializer(train_set)
-
-    if FLAGS.dev_files:
-        dev_set = create_dataset(FLAGS.dev_files.split(','),
-                                 batch_size=FLAGS.dev_batch_size,
-                                 cache_path=FLAGS.dev_cached_features_path)
-        dev_init_op = iterator.make_initializer(dev_set)
->>>>>>> 2188c554
+
 
     # Dropout
     dropout_rates = [tf.placeholder(tf.float32, name='dropout_{}'.format(i)) for i in range(6)]
@@ -531,12 +500,7 @@
 
     # Building the graph
     optimizer = create_optimizer()
-<<<<<<< HEAD
     gradients, loss = get_tower_results(model_feeder, optimizer, dropout_rates, drop_source_layers)
-=======
-    gradients, loss = get_tower_results(iterator, optimizer, dropout_rates)
-
->>>>>>> 2188c554
     # Average tower gradients across GPUs
     avg_tower_gradients = average_gradients(gradients)
     log_grads_and_vars(avg_tower_gradients)
@@ -565,7 +529,6 @@
 
     with tf.Session(config=Config.session_config) as session:
         log_debug('Session opened.')
-<<<<<<< HEAD
 
         # TRANSFER LEARNING #
         if FLAGS.source_model_checkpoint_dir:
@@ -604,25 +567,6 @@
         #         log_error('Unable to load %s model from specified checkpoint dir'
         #                   ' - consider using load option "auto" or "init".' % FLAGS.load)
         #         sys.exit(1)
-=======
-
-        tf.get_default_graph().finalize()
-
-        # Loading or initializing
-        loaded = False
-        if FLAGS.load in ['auto', 'last']:
-            loaded = try_loading(session, checkpoint_saver, checkpoint_filename, 'most recent')
-        if not loaded and FLAGS.load in ['auto', 'best']:
-            loaded = try_loading(session, best_dev_saver, best_dev_filename, 'best validation')
-        if not loaded:
-            if FLAGS.load in ['auto', 'init']:
-                log_info('Initializing variables...')
-                session.run(initializer)
-            else:
-                log_error('Unable to load %s model from specified checkpoint dir'
-                          ' - consider using load option "auto" or "init".' % FLAGS.load)
-                sys.exit(1)
->>>>>>> 2188c554
 
         def run_set(set_name, init_op):
             is_train = set_name == 'train'
