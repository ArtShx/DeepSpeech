#!/bin/bash

set -xe

OS=$(uname)
if [ "${OS}" != "Darwin" ]; then
    echo "This should only run on OSX."
    exit 1
fi;

install_local_homebrew()
{
    LOCAL_HOMEBREW_PREFIX=$1

    if [ -z "${TASKCLUSTER_TASK_DIR}" ]; then
        echo "No TASKCLUSTER_TASK_DIR, aborting."
        exit 1
    fi

    if [ -z "${LOCAL_HOMEBREW_PREFIX}" ]; then
        echo "No LOCAL_HOMEBREW_PREFIX, aborting."
        exit 1
    fi

    for suffix in .brew .cache .logs;
    do
        if [ -d "${TASKCLUSTER_TASK_DIR}/${LOCAL_HOMEBREW_PREFIX}${suffix}/" ]; then
            echo "Directory ${TASKCLUSTER_TASK_DIR}/${LOCAL_HOMEBREW_PREFIX}${suffix} already exists, aborting"
            exit 1
        fi
    done;

    export LOCAL_HOMEBREW_DIRECTORY="${TASKCLUSTER_TASK_DIR}/${LOCAL_HOMEBREW_PREFIX}.brew"
    export HOMEBREW_LOGS="${TASKCLUSTER_TASK_DIR}/${LOCAL_HOMEBREW_PREFIX}.logs"
    export HOMEBREW_CACHE="${TASKCLUSTER_TASK_DIR}/${LOCAL_HOMEBREW_PREFIX}.cache"

    mkdir -p "${LOCAL_HOMEBREW_DIRECTORY}"
    mkdir -p "${HOMEBREW_CACHE}"

<<<<<<< HEAD
    curl -L https://github.com/Homebrew/brew/tarball/1.7.7 | tar xz --strip 1 -C "${LOCAL_HOMEBREW_DIRECTORY}"
=======
    curl -L https://github.com/Homebrew/brew/tarball/1.8.0 | tar xz --strip 1 -C "${LOCAL_HOMEBREW_DIRECTORY}"
>>>>>>> 29e9dcd9
    export PATH=${LOCAL_HOMEBREW_DIRECTORY}/bin:$PATH

    if [ ! -x "${LOCAL_HOMEBREW_DIRECTORY}/bin/brew" ]; then
        echo "No brew binary under ${LOCAL_HOMEBREW_DIRECTORY}, aborting"
        exit 1
    fi;

    echo "local brew list (should be empty) ..."
    brew list

    echo "local brew prefix ..."
    local_prefix=$(brew --prefix)
    echo "${local_prefix}"

    if [ "${LOCAL_HOMEBREW_DIRECTORY}" != "${local_prefix}" ]; then
        echo "Weird state:"
        echo "LOCAL_HOMEBREW_DIRECTORY=${LOCAL_HOMEBREW_DIRECTORY}"
        echo "local_prefix=${local_prefix}"
        exit 1
    fi;
}

install_pkg_local_homebrew()
{
    pkg=$1

    if [ ! -x "${LOCAL_HOMEBREW_DIRECTORY}/bin/brew" ]; then
        echo "Cannot install $pkg: no brew binary under ${LOCAL_HOMEBREW_DIRECTORY}, aborting"
        exit 1
    fi;

    (brew list --versions ${pkg} && brew upgrade ${pkg}) || brew install ${pkg}
}<|MERGE_RESOLUTION|>--- conflicted
+++ resolved
@@ -37,11 +37,7 @@
     mkdir -p "${LOCAL_HOMEBREW_DIRECTORY}"
     mkdir -p "${HOMEBREW_CACHE}"
 
-<<<<<<< HEAD
-    curl -L https://github.com/Homebrew/brew/tarball/1.7.7 | tar xz --strip 1 -C "${LOCAL_HOMEBREW_DIRECTORY}"
-=======
     curl -L https://github.com/Homebrew/brew/tarball/1.8.0 | tar xz --strip 1 -C "${LOCAL_HOMEBREW_DIRECTORY}"
->>>>>>> 29e9dcd9
     export PATH=${LOCAL_HOMEBREW_DIRECTORY}/bin:$PATH
 
     if [ ! -x "${LOCAL_HOMEBREW_DIRECTORY}/bin/brew" ]; then
