#!/usr/bin/env python
# -*- coding: utf-8 -*-
from __future__ import absolute_import, division, print_function

import itertools
import json

from multiprocessing import cpu_count

import numpy as np
import progressbar
import tensorflow as tf

from ds_ctcdecoder import ctc_beam_search_decoder_batch, Scorer
from six.moves import zip

from util.config import Config, initialize_globals
from util.evaluate_tools import calculate_report
from util.feeding import create_dataset
from util.flags import create_flags, FLAGS
<<<<<<< HEAD
from util.logging import log_error
=======
from util.logging import log_error, log_progress, create_progressbar
from util.text import levenshtein
>>>>>>> e9af8b16


def sparse_tensor_value_to_texts(value):
    r"""
    Given a :class:`tf.SparseTensor` ``value``, return an array of Python strings
    representing its values, converting tokens to strings.
    """
    return sparse_tuple_to_texts((value.indices, value.values, value.dense_shape))


<<<<<<< HEAD
def sparse_tuple_to_texts(tuple):
    indices, values, shape = tuple
    results = [bytearray() for _ in range(shape[0])]
    for i in range(len(indices)):
        index = indices[i][0]
        results[index].append(values[i])
=======
def sparse_tuple_to_texts(sp_tuple, alphabet):
    indices = sp_tuple[0]
    values = sp_tuple[1]
    results = [''] * sp_tuple[2][0]
    for i, index in enumerate(indices):
        results[index[0]] += alphabet.string_from_label(values[i])
>>>>>>> e9af8b16
    # List of strings
    return [res.decode('utf-8', 'replace') for res in results]


def evaluate(test_csvs, create_model, try_loading):
    scorer = Scorer(FLAGS.lm_alpha, FLAGS.lm_beta,
                    FLAGS.lm_binary_path, FLAGS.lm_trie_path,
                    Config.alphabet)

    test_csvs = FLAGS.test_files.split(',')
    test_sets = [create_dataset([csv], batch_size=FLAGS.test_batch_size) for csv in test_csvs]
    iterator = tf.data.Iterator.from_structure(test_sets[0].output_types,
                                               test_sets[0].output_shapes,
                                               output_classes=test_sets[0].output_classes)
    test_init_ops = [iterator.make_initializer(test_set) for test_set in test_sets]

    (batch_x, batch_x_len), batch_y = iterator.get_next()

    # One rate per layer
    no_dropout = [None] * 6
    logits, _ = create_model(batch_x=batch_x,
                             seq_length=batch_x_len,
                             dropout=no_dropout)

    # Transpose to batch major and apply softmax for decoder
    transposed = tf.nn.softmax(tf.transpose(logits, [1, 0, 2]))

    loss = tf.nn.ctc_loss(labels=batch_y,
                          inputs=logits,
                          sequence_length=batch_x_len,
                          ignore_longer_outputs_than_inputs=True)

    tf.train.get_or_create_global_step()

    # Get number of accessible CPU cores for this process
    try:
        num_processes = cpu_count()
    except NotImplementedError:
        num_processes = 1

    # Create a saver using variables from the above newly created graph
    saver = tf.train.Saver()

    with tf.Session(config=Config.session_config) as session:
        # Restore variables from training checkpoint
        loaded = try_loading(session, saver, 'best_dev_checkpoint', 'best validation')
        if not loaded:
            loaded = try_loading(session, saver, 'checkpoint', 'most recent')
        if not loaded:
            log_error('Checkpoint directory ({}) does not contain a valid checkpoint state.'.format(FLAGS.checkpoint_dir))
            exit(1)

        def run_test(init_op, dataset):
            logitses = []
            losses = []
            seq_lengths = []
            ground_truths = []

            bar = create_progressbar(prefix='Computing acoustic model predictions | ',
                                     widgets=['Steps: ', progressbar.Counter(), ' | ', progressbar.Timer()]).start()
            log_progress('Computing acoustic model predictions...')

            step_count = 0

            # Initialize iterator to the appropriate dataset
            session.run(init_op)

            # First pass, compute losses and transposed logits for decoding
            while True:
                try:
                    logits, loss_, lengths, transcripts = session.run([transposed, loss, batch_x_len, batch_y])
                except tf.errors.OutOfRangeError:
                    break

<<<<<<< HEAD
            logitses.append(logits)
            losses.extend(loss_)
            seq_lengths.append(lengths)
            ground_truths.extend(sparse_tensor_value_to_texts(transcripts))
=======
                step_count += 1
                bar.update(step_count)
>>>>>>> e9af8b16

                logitses.append(logits)
                losses.extend(loss_)
                seq_lengths.append(lengths)
                ground_truths.extend(sparse_tensor_value_to_texts(transcripts, Config.alphabet))

            bar.finish()

            predictions = []

            bar = create_progressbar(max_value=step_count,
                                     prefix='Decoding predictions | ').start()
            log_progress('Decoding predictions...')

            # Second pass, decode logits and compute WER and edit distance metrics
            for logits, seq_length in bar(zip(logitses, seq_lengths)):
                decoded = ctc_beam_search_decoder_batch(logits, seq_length, Config.alphabet, FLAGS.beam_width,
                                                        num_processes=num_processes, scorer=scorer)
                predictions.extend(d[0][1] for d in decoded)

            distances = [levenshtein(a, b) for a, b in zip(ground_truths, predictions)]

<<<<<<< HEAD
    wer, cer, samples = calculate_report(ground_truths, predictions, losses)
    mean_loss = np.mean(losses)
=======
            wer, cer, samples = calculate_report(ground_truths, predictions, distances, losses)
            mean_loss = np.mean(losses)

            # Take only the first report_count items
            report_samples = itertools.islice(samples, FLAGS.report_count)
>>>>>>> e9af8b16

            print('Test on %s - WER: %f, CER: %f, loss: %f' %
                  (dataset, wer, cer, mean_loss))
            print('-' * 80)
            for sample in report_samples:
                print('WER: %f, CER: %f, loss: %f' %
                      (sample.wer, sample.distance, sample.loss))
                print(' - src: "%s"' % sample.src)
                print(' - res: "%s"' % sample.res)
                print('-' * 80)

<<<<<<< HEAD
    print('Test - WER: %f, CER: %f, loss: %f' %
          (wer, cer, mean_loss))
    print('-' * 80)
    for sample in report_samples:
        print('WER: %f, CER: %f, loss: %f' %
              (sample.wer, sample.cer, sample.loss))
        print(' - src: "%s"' % sample.src)
        print(' - res: "%s"' % sample.res)
        print('-' * 80)
=======
            return samples
>>>>>>> e9af8b16

        samples = []
        for csv, init_op in zip(test_csvs, test_init_ops):
            print('Testing model on {}'.format(csv))
            samples.extend(run_test(init_op, dataset=csv))
        return samples


def main(_):
    initialize_globals()

    if not FLAGS.test_files:
        log_error('You need to specify what files to use for evaluation via '
                  'the --test_files flag.')
        exit(1)

    from DeepSpeech import create_model, try_loading # pylint: disable=cyclic-import
    samples = evaluate(FLAGS.test_files.split(','), create_model, try_loading)

    if FLAGS.test_output_file:
        # Save decoded tuples as JSON, converting NumPy floats to Python floats
        json.dump(samples, open(FLAGS.test_output_file, 'w'), default=float)


if __name__ == '__main__':
    create_flags()
    tf.app.flags.DEFINE_string('test_output_file', '', 'path to a file to save all src/decoded/distance/loss tuples')
    tf.app.run(main)<|MERGE_RESOLUTION|>--- conflicted
+++ resolved
@@ -18,13 +18,8 @@
 from util.evaluate_tools import calculate_report
 from util.feeding import create_dataset
 from util.flags import create_flags, FLAGS
-<<<<<<< HEAD
-from util.logging import log_error
-=======
 from util.logging import log_error, log_progress, create_progressbar
 from util.text import levenshtein
->>>>>>> e9af8b16
-
 
 def sparse_tensor_value_to_texts(value):
     r"""
@@ -34,21 +29,15 @@
     return sparse_tuple_to_texts((value.indices, value.values, value.dense_shape))
 
 
-<<<<<<< HEAD
 def sparse_tuple_to_texts(tuple):
+    '''
+    specific to utf8
+    '''
     indices, values, shape = tuple
     results = [bytearray() for _ in range(shape[0])]
     for i in range(len(indices)):
         index = indices[i][0]
         results[index].append(values[i])
-=======
-def sparse_tuple_to_texts(sp_tuple, alphabet):
-    indices = sp_tuple[0]
-    values = sp_tuple[1]
-    results = [''] * sp_tuple[2][0]
-    for i, index in enumerate(indices):
-        results[index[0]] += alphabet.string_from_label(values[i])
->>>>>>> e9af8b16
     # List of strings
     return [res.decode('utf-8', 'replace') for res in results]
 
@@ -123,15 +112,8 @@
                 except tf.errors.OutOfRangeError:
                     break
 
-<<<<<<< HEAD
-            logitses.append(logits)
-            losses.extend(loss_)
-            seq_lengths.append(lengths)
-            ground_truths.extend(sparse_tensor_value_to_texts(transcripts))
-=======
                 step_count += 1
                 bar.update(step_count)
->>>>>>> e9af8b16
 
                 logitses.append(logits)
                 losses.extend(loss_)
@@ -154,16 +136,11 @@
 
             distances = [levenshtein(a, b) for a, b in zip(ground_truths, predictions)]
 
-<<<<<<< HEAD
-    wer, cer, samples = calculate_report(ground_truths, predictions, losses)
-    mean_loss = np.mean(losses)
-=======
             wer, cer, samples = calculate_report(ground_truths, predictions, distances, losses)
             mean_loss = np.mean(losses)
 
             # Take only the first report_count items
             report_samples = itertools.islice(samples, FLAGS.report_count)
->>>>>>> e9af8b16
 
             print('Test on %s - WER: %f, CER: %f, loss: %f' %
                   (dataset, wer, cer, mean_loss))
@@ -175,19 +152,7 @@
                 print(' - res: "%s"' % sample.res)
                 print('-' * 80)
 
-<<<<<<< HEAD
-    print('Test - WER: %f, CER: %f, loss: %f' %
-          (wer, cer, mean_loss))
-    print('-' * 80)
-    for sample in report_samples:
-        print('WER: %f, CER: %f, loss: %f' %
-              (sample.wer, sample.cer, sample.loss))
-        print(' - src: "%s"' % sample.src)
-        print(' - res: "%s"' % sample.res)
-        print('-' * 80)
-=======
             return samples
->>>>>>> e9af8b16
 
         samples = []
         for csv, init_op in zip(test_csvs, test_init_ops):
