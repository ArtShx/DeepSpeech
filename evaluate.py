#!/usr/bin/env python
# -*- coding: utf-8 -*-
from __future__ import absolute_import, division, print_function

import itertools
import json
import numpy as np
import progressbar
import tensorflow as tf

from ds_ctcdecoder import ctc_beam_search_decoder_batch, Scorer
from multiprocessing import cpu_count
from six.moves import zip, range
from util.config import Config, initialize_globals
from util.evaluate_tools import calculate_report
from util.feeding import create_dataset
from util.flags import create_flags, FLAGS
from util.logging import log_error


def sparse_tensor_value_to_texts(value):
    r"""
    Given a :class:`tf.SparseTensor` ``value``, return an array of Python strings
    representing its values, converting tokens to strings.
    """
    return sparse_tuple_to_texts((value.indices, value.values, value.dense_shape))


def sparse_tuple_to_texts(tuple):
<<<<<<< HEAD
    indices = tuple[0]
    values = tuple[1]
    results = [bytearray()] * tuple[2][0]
=======
    indices, values, shape = tuple
    results = [bytearray() for _ in range(shape[0])]
>>>>>>> d37d76d1
    for i in range(len(indices)):
        index = indices[i][0]
        results[index].append(values[i])
    # List of strings
    return [res.decode('utf-8', 'replace') for res in results]


def evaluate(test_csvs, create_model, try_loading):
    scorer = Scorer(FLAGS.lm_alpha, FLAGS.lm_beta,
                    FLAGS.lm_binary_path, FLAGS.lm_trie_path,
                    Config.alphabet)

    test_set = create_dataset(test_csvs,
                              batch_size=FLAGS.test_batch_size,
                              cache_path=FLAGS.test_cached_features_path)
    it = test_set.make_one_shot_iterator()

    (batch_x, batch_x_len), batch_y = it.get_next()

    # One rate per layer
    no_dropout = [None] * 6
    logits, _ = create_model(batch_x=batch_x,
                             seq_length=batch_x_len,
                             dropout=no_dropout)

    # Transpose to batch major and apply softmax for decoder
    transposed = tf.nn.softmax(tf.transpose(logits, [1, 0, 2]))

    loss = tf.nn.ctc_loss(labels=batch_y,
                          inputs=logits,
                          sequence_length=batch_x_len)

    global_step = tf.train.get_or_create_global_step()

    with tf.Session(config=Config.session_config) as session:
        # Create a saver using variables from the above newly created graph
        saver = tf.train.Saver()

        # Restore variables from training checkpoint
        loaded = try_loading(session, saver, 'best_dev_checkpoint', 'best validation')
        if not loaded:
            loaded = try_loading(session, saver, 'checkpoint', 'most recent')
        if not loaded:
            log_error('Checkpoint directory ({}) does not contain a valid checkpoint state.'.format(FLAGS.checkpoint_dir))
            exit(1)

        logitses = []
        losses = []
        seq_lengths = []
        ground_truths = []

        print('Computing acoustic model predictions...')
        bar = progressbar.ProgressBar(widgets=['Steps: ', progressbar.Counter(), ' | ', progressbar.Timer()])

        step_count = 0

        # First pass, compute losses and transposed logits for decoding
        while True:
            try:
                logits, loss_, lengths, transcripts = session.run([transposed, loss, batch_x_len, batch_y])
            except tf.errors.OutOfRangeError:
                break

            step_count += 1
            bar.update(step_count)

            logitses.append(logits)
            losses.extend(loss_)
            seq_lengths.append(lengths)
            ground_truths.extend(sparse_tensor_value_to_texts(transcripts))
<<<<<<< HEAD
=======

    bar.finish()
>>>>>>> d37d76d1

    predictions = []

    # Get number of accessible CPU cores for this process
    try:
        num_processes = cpu_count()
    except:
        num_processes = 1

    print('Decoding predictions...')
    bar = progressbar.ProgressBar(max_value=step_count,
                                  widget=progressbar.AdaptiveETA)

    # Second pass, decode logits and compute WER and edit distance metrics
    for logits, seq_length in bar(zip(logitses, seq_lengths)):
        decoded = ctc_beam_search_decoder_batch(logits, seq_length, Config.alphabet, FLAGS.beam_width,
                                                num_processes=num_processes, scorer=scorer)
        predictions.extend(d[0][1] for d in decoded)

    wer, cer, samples = calculate_report(ground_truths, predictions, losses)
    mean_loss = np.mean(losses)

    # Take only the first report_count items
    report_samples = itertools.islice(samples, FLAGS.report_count)

    print('Test - WER: %f, CER: %f, loss: %f' %
          (wer, cer, mean_loss))
    print('-' * 80)
    for sample in report_samples:
        print('WER: %f, CER: %f, loss: %f' %
              (sample.wer, sample.cer, sample.loss))
        print(' - src: "%s"' % sample.src)
        print(' - res: "%s"' % sample.res)
        print('-' * 80)

    return samples


def main(_):
    initialize_globals()

    if not FLAGS.test_files:
        log_error('You need to specify what files to use for evaluation via '
                  'the --test_files flag.')
        exit(1)

    from DeepSpeech import create_model, try_loading
    samples = evaluate(FLAGS.test_files.split(','), create_model, try_loading)

    if FLAGS.test_output_file:
        # Save decoded tuples as JSON, converting NumPy floats to Python floats
        json.dump(samples, open(FLAGS.test_output_file, 'w'), default=lambda x: float(x))


if __name__ == '__main__':
    create_flags()
    tf.app.flags.DEFINE_string('test_output_file', '', 'path to a file to save all src/decoded/distance/loss tuples')
    tf.app.run(main)<|MERGE_RESOLUTION|>--- conflicted
+++ resolved
@@ -27,14 +27,8 @@
 
 
 def sparse_tuple_to_texts(tuple):
-<<<<<<< HEAD
-    indices = tuple[0]
-    values = tuple[1]
-    results = [bytearray()] * tuple[2][0]
-=======
     indices, values, shape = tuple
     results = [bytearray() for _ in range(shape[0])]
->>>>>>> d37d76d1
     for i in range(len(indices)):
         index = indices[i][0]
         results[index].append(values[i])
@@ -105,11 +99,8 @@
             losses.extend(loss_)
             seq_lengths.append(lengths)
             ground_truths.extend(sparse_tensor_value_to_texts(transcripts))
-<<<<<<< HEAD
-=======
 
     bar.finish()
->>>>>>> d37d76d1
 
     predictions = []
 
